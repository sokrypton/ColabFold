import time
import pickle
from pathlib import Path
import numpy as np
import json

import logging
logger = logging.getLogger(__name__)
from typing import Any, Callable, Dict, List, Optional, Tuple, Union

import haiku, jax

from colabfold.inputs import (
  pad_input, pad_input_multimer,
  model, protein
)
from colabfold.utils import file_manager

################################
# main prediction function
################################
def predict_structure(
  prefix: str,
  result_dir: Path,
  feature_dict: Dict[str, Any],
  is_complex: bool,
  use_templates: bool,
  sequences_lengths: List[int],
  pad_len: int,
  model_type: str,
  model_runner_and_params: List[Tuple[str, model.RunModel, haiku.Params]],
  num_relax: int = 0,
  rank_by: str = "auto",
  random_seed: int = 0,
  num_seeds: int = 1,
  stop_at_score: float = 100,
  outputs_callback: Callable[[Any], Any] = None,
  use_gpu_relax: bool = False,
  save_all: bool = False,
  save_single_representations: bool = False,
  save_pair_representations: bool = False,
  save_recycles: bool = False,
  save_best: bool = False,
  cyclic: bool = False
):
  """Predicts structure using AlphaFold for the given sequence."""

  if num_relax > 0:
    from colabfold.alphafold.relax import run_relax

  mean_scores = []
  conf = []
  prediction_times = []
  seq_len = sum(sequences_lengths)
  model_names = []
  files = file_manager(prefix, result_dir)
  
  # iterate through random seeds
  for seed_num, seed in enumerate(range(random_seed, random_seed+num_seeds)):
    
    # iterate through models
    for model_num, (model_name, model_runner, params) in enumerate(model_runner_and_params):

      # swap params to avoid recompiling
      model_runner.params = params

      #########################
      # process input features
      #########################
      def cyclic_offset(L):
        i = np.arange(L)
        ij = np.stack([i,i+L],-1)
        offset = i[:,None] - i[None,:]
        c_offset = np.abs(ij[:,None,:,None] - ij[None,:,None,:]).min((2,3))
        return np.sign(offset) * c_offset
      if "multimer" in model_type:
        if model_num == 0 and seed_num == 0:
          input_features = feature_dict
          input_features["asym_id"] = input_features["asym_id"] - input_features["asym_id"][...,0]
<<<<<<< HEAD
          # TODO
          input_features = pad_input_multimer(input_features, model_runner, model_name, pad_len,  use_templates)
          if seq_len < pad_len:
            logger.info(f"Padding length to {pad_len}")
=======
          if cyclic:
            input_features["offset"] = cyclic_offset(seq_len)

          # TODO: add support for multimer padding
          # if seq_len < pad_len:
          #   input_features = pad_input_multimer(input_features, model_runner, model_name, pad_len, use_templates)
          #   logger.info(f"Padding length to {pad_len}")

>>>>>>> b0425cd5
      else:
        if model_num == 0:
          input_features = model_runner.process_features(feature_dict, random_seed=seed)            
          batch_size = input_features["aatype"].shape[0]
          input_features["asym_id"] = np.tile(feature_dict["asym_id"][None],(batch_size,1))          
          if cyclic:
            input_features["offset"] = np.tile(cyclic_offset(seq_len)[None],(batch_size,1,1))
          
          if seq_len < pad_len:
            input_features = pad_input(input_features, model_runner, model_name, pad_len, use_templates)
            logger.info(f"Padding length to {pad_len}")
            

      tag = f"{model_type}_{model_name}_seed_{seed:03d}"
      model_names.append(tag)
      files.set_tag(tag)

      # monitor intermediate results
      def callback(result, recycles):
        if recycles == 0: result.pop("tol",None)
        if not is_complex: result.pop("iptm",None)
        print_line = ""
        for x,y in [["mean_plddt","pLDDT"],["ptm","pTM"],["iptm","ipTM"],["tol","tol"]]:
          if x in result:
            print_line += f" {y}={result[x]:.3g}"
        logger.info(f"{tag} recycle={recycles}{print_line}")
      
        if save_recycles:
          final_atom_mask = result["structure_module"]["final_atom_mask"]
          b_factors = result["plddt"][:, None] * final_atom_mask
          unrelaxed_protein = protein.from_prediction(features=input_features,
            result=result, b_factors=b_factors,
            remove_leading_feature_dimension=("multimer" not in model_type))
          
          files.get("unrelaxed",f"r{recycles}.pdb").write_text(protein.to_pdb(unrelaxed_protein))
        
          if save_all:
            with files.get("all",f"r{recycles}.pickle").open("wb") as handle:
              pickle.dump(result, handle)

      ########################
      # predict
      ########################
      scores_path = files.get("scores","json")
      if scores_path.is_file(): 
        # if score file already exists, log scores and continue        
        
        with scores_path.open("r") as handle:
          scores = json.load(handle)
                  
        mean_scores.append(float(scores["ranking_confidence"]))
        
        print_line = ""
        conf.append({})
        for x,y in [["plddt","pLDDT"],["ptm","pTM"],["iptm","ipTM"]]:
          if x in scores:
            conf[-1][x] = float(np.mean(scores[x]) if x == "plddt" else scores[x])
            print_line += f" {y}={conf[-1][x]:.3g}"
        conf[-1]["print_line"] = print_line
        logger.info(f"{tag}{print_line}")

        files.get("unrelaxed","pdb")
        if save_all: files.get("all","pickle")
        if save_single_representations: files.get("single_repr","npy")
        if save_pair_representations: files.get("pair_repr","npy")

      else:
        ###########################################################       
        start = time.time()
        result, recycles = \
        _predict(
          self=model_runner,
          feat=input_features,
          random_seed=seed,
          return_representations=(save_all or save_single_representations or save_pair_representations),
          callback=callback,
          return_best=save_best,
        )
        prediction_times.append(time.time() - start)

        ########################
        # parse results
        ########################
        # summary metrics
        mean_scores.append(result["ranking_confidence"])
        if recycles == 0: result.pop("tol",None)
        if not is_complex: result.pop("iptm",None)
        print_line = ""
        conf.append({})
        for x,y in [["mean_plddt","pLDDT"],["ptm","pTM"],["iptm","ipTM"]]:
          if x in result:
            print_line += f" {y}={result[x]:.3g}"
            conf[-1][x] = float(result[x])
        conf[-1]["print_line"] = print_line
        logger.info(f"{tag} took {prediction_times[-1]:.1f}s ({recycles} recycles)")

        # create protein object
        final_atom_mask = result["structure_module"]["final_atom_mask"]
        b_factors = result["plddt"][:, None] * final_atom_mask
        unrelaxed_protein = protein.from_prediction(
          features=input_features,
          result=result,
          b_factors=b_factors,
          remove_leading_feature_dimension=("multimer" not in model_type))

        #########################
        # save results
        #########################      
        # save pdb
        files.get("unrelaxed","pdb").write_text(protein.to_pdb(unrelaxed_protein))

        # save raw outputs
        if save_all:
          with files.get("all","pickle").open("wb") as handle:
            pickle.dump(result, handle)      
        if save_single_representations:
          np.save(files.get("single_repr","npy"),result["representations"]["single"])
        if save_pair_representations:
          np.save(files.get("pair_repr","npy"),result["representations"]["pair"])

        # write an easy-to-use format (pAE and pLDDT)
        with scores_path.open("w") as handle:
          plddt = result["plddt"][:seq_len]
          scores = {
            "plddt": np.around(plddt.astype(float), 2).tolist(),
            "ranking_confidence": np.around(result["ranking_confidence"], 2).tolist()
          }
          if "predicted_aligned_error" in result:
            pae = result["predicted_aligned_error"][:seq_len,:seq_len]
            scores.update({"max_pae": pae.max().astype(float).item(),
                           "pae": np.around(pae.astype(float), 2).tolist()})
            for k in ["ptm","iptm"]:
              if k in conf[-1]: scores[k] = np.around(conf[-1][k], 2).item()
            del pae
          del plddt
          json.dump(scores, handle)

        ###############################
        # callback for visualization
        ###############################
        if outputs_callback is not None:
          outputs_callback({
            "unrelaxed_protein":unrelaxed_protein,
            "sequences_lengths":sequences_lengths,
            "result":result,
            "input_features":input_features,
            "tag":tag,
            "files":files.files[tag]})

        del result, unrelaxed_protein
        ###########################################################       

      # early stop criteria fulfilled
      if mean_scores[-1] > stop_at_score: break

    # early stop criteria fulfilled
    if mean_scores[-1] > stop_at_score: break
    if "multimer" not in model_type: del input_features

  if "multimer" in model_type: del input_features
  ###################################################
  # rerank models based on predicted confidence
  ###################################################
  
  rank, metric = [],[]
  result_files = []
  logger.info(f"reranking models by '{rank_by}' metric")
  model_rank = np.array(mean_scores).argsort()[::-1]
  for n, key in enumerate(model_rank):
    metric.append(conf[key])
    tag = model_names[key]
    files.set_tag(tag)
    
    # save relaxed pdb
    if n < num_relax:
      start = time.time()
      pdb_filename = result_dir.joinpath(f"{prefix}_unrelaxed_{tag}.pdb")
      pdb_lines = run_relax(pdb_filename=pdb_filename, use_gpu=use_gpu_relax)
      files.get("relaxed","pdb").write_text(pdb_lines)      
      logger.info(f"Relaxation took {(time.time() - start):.1f}s")

    # rename files to include rank
    new_tag = f"rank_{(n+1):03d}_{tag}"
    rank.append(new_tag)
    logger.info(f"{new_tag}{metric[-1]['print_line']}")
    for x, ext, file in files.files[tag]:
      new_file = result_dir.joinpath(f"{prefix}_{x}_{new_tag}.{ext}")
      file.rename(new_file)
      result_files.append(new_file)
    
  return {"rank":rank, "metric":metric, "result_files":result_files}

def _predict(self,
  feat,
  random_seed=0,
  return_representations=False,
  callback=None,
  return_best=False):
  '''
  This is a copy of the predict function from model.py (alphafold).
  Moving here to make easier to modify without making edits to alphafold branch.
  '''
  
  self.init_params(feat)

  # get shapes
  aatype = feat["aatype"]
  num_iters = self.config.model.num_recycle + 1
  if self.multimer_mode:
    L = aatype.shape[0]
  else:
    num_ensemble = self.config.data.eval.num_ensemble
    L = aatype.shape[1]
  
  # initialize
  zeros = lambda shape: np.zeros(shape, dtype=np.float16)
  prev = {'prev_msa_first_row': zeros([L,256]),
          'prev_pair':          zeros([L,L,128]),
          'prev_pos':           zeros([L,37,3])}
  
  def run(key, feat, prev):
    def _jnp_to_np(x):
      for k, v in x.items():
        if isinstance(v, dict):
          x[k] = _jnp_to_np(v)
        else:
          x[k] = np.asarray(v,np.float16)
      return x
    result = _jnp_to_np(self.apply(self.params, key, {**feat, "prev":prev}))
    prev = result.pop("prev")
    return result, prev

  # initialize random key
  key = jax.random.PRNGKey(random_seed)
  
  # iterate through recycles
  best_result, best_score, best_r = {}, 0, 0
  for r in range(num_iters):      
    # grab subset of features
    if self.multimer_mode:
      sub_feat = feat
    else:
      s = r * num_ensemble
      e = (r+1) * num_ensemble
      sub_feat = jax.tree_map(lambda x:x[s:e], feat)
        
    # run
    key, sub_key = jax.random.split(key)
    result, prev = run(sub_key, sub_feat, prev)
    
    if return_representations:
      result["representations"] = {"pair":   prev["prev_pair"],
                                   "single": prev["prev_msa_first_row"]}                                     
    # callback
    if callback is not None: callback(result, r)

    if return_best and result["ranking_confidence"] > best_score:
      best_score = result["ranking_confidence"]
      best_result = jax.tree_map(lambda x:x, result)
      best_r = r

    # decide when to stop
    if result["ranking_confidence"] > self.config.model.stop_at_score:
      break
    if r > 0 and result["tol"] < self.config.model.recycle_early_stop_tolerance:
      break
  
  if return_best:
    return best_result, best_r
  else:
    return result, r<|MERGE_RESOLUTION|>--- conflicted
+++ resolved
@@ -77,21 +77,12 @@
         if model_num == 0 and seed_num == 0:
           input_features = feature_dict
           input_features["asym_id"] = input_features["asym_id"] - input_features["asym_id"][...,0]
-<<<<<<< HEAD
+
           # TODO
           input_features = pad_input_multimer(input_features, model_runner, model_name, pad_len,  use_templates)
           if seq_len < pad_len:
             logger.info(f"Padding length to {pad_len}")
-=======
-          if cyclic:
-            input_features["offset"] = cyclic_offset(seq_len)
-
-          # TODO: add support for multimer padding
-          # if seq_len < pad_len:
-          #   input_features = pad_input_multimer(input_features, model_runner, model_name, pad_len, use_templates)
-          #   logger.info(f"Padding length to {pad_len}")
-
->>>>>>> b0425cd5
+
       else:
         if model_num == 0:
           input_features = model_runner.process_features(feature_dict, random_seed=seed)            
