#########################################################
# code for generating input features to alphafold
#########################################################
from typing import Any, Callable, Dict, List, Optional, Tuple, Union, TYPE_CHECKING
from pathlib import Path
import random
from io import StringIO
import shutil
import numpy as np
import os

import logging
logger = logging.getLogger(__name__)

# alphafold imports
from alphafold.model import model
from alphafold.common import protein, residue_constants
from alphafold.data import (
  feature_processing,
  msa_pairing,
  pipeline,
  pipeline_multimer,
  templates,
)
from alphafold.data.tools import hhsearch

# colabfold imports
from colabfold.alphafold.msa import make_fixed_size, make_fixed_size_multimer
from colabfold.utils import (
  DEFAULT_API_SERVER,
  NO_GPU_FOUND)
from colabfold.parse import (
  parse_fasta, get_queries, 
  get_queries_pairwise, 
  unserialize_msa, unpack_a3ms, 
  convert_pdb_to_mmcif, mk_hhsearch_db,
  CIF_REVISION_DATE,
  CFMMCIFIO
)

###############################
# INPUTS
###############################
def pad_input(
  input_features: model.features.FeatureDict,
  model_runner: model.RunModel,
  model_name: str,
  pad_len: int,
  use_templates: bool,
) -> model.features.FeatureDict:

  model_config = model_runner.config
  eval_cfg = model_config.data.eval
  crop_feats = {k: [None] + v for k, v in dict(eval_cfg.feat).items()}

  max_msa_clusters = eval_cfg.max_msa_clusters
  max_extra_msa = model_config.data.common.max_extra_msa
  # templates models
  if (model_name == "model_1" or model_name == "model_2") and use_templates:
    pad_msa_clusters = max_msa_clusters - eval_cfg.max_templates
  else:
    pad_msa_clusters = max_msa_clusters

  max_msa_clusters = pad_msa_clusters

  # let's try pad (num_res + X)
  input_fix = make_fixed_size(
    input_features,
    crop_feats,
    msa_cluster_size=max_msa_clusters,  # true_msa (4, 512, 68)
    extra_msa_size=max_extra_msa,  # extra_msa (4, 5120, 68)
    num_res=pad_len,  # aatype (4, 68)
    num_templates=4,
  )  # template_mask (4, 4) second value
  return input_fix

def pad_input_multimer(
  input_features: model.features.FeatureDict,
  model_runner: model.RunModel,
  model_name: str,
  pad_len: int,
  use_templates: bool,
) -> model.features.FeatureDict:
  shape_schema = {
    "aatype": ["num residues placeholder"],
    "residue_index": ["num residues placeholder"],
    "msa": ["msa placeholder", "num residues placeholder"],
    "template_all_atom_positions": [
      "num templates placeholder",
      "num residues placeholder",
      None,
      None,
    ],
    "template_all_atom_mask": [
      "num templates placeholder",
      "num residues placeholder",
      None,
    ],
    "template_aatype": ["num templates placeholder", "num residues placeholder"],
    "asym_id": ["num residues placeholder"],
    "sym_id": ["num residues placeholder"],
    "entity_id": ["num residues placeholder"],
    "deletion_matrix": ["msa placeholder", "num residues placeholder"],
    "deletion_mean": ["num residues placeholder"],
    "all_atom_mask": ["num residues placeholder", None],
    "all_atom_positions": ["num residues placeholder", None, None],
    "entity_mask": ["num residues placeholder"],
    "cluster_bias_mask": ["msa placeholder"],
    "bert_mask": ["msa placeholder", "num residues placeholder"],
    "seq_mask": ["num residues placeholder"],
    "msa_mask": ["msa placeholder", "num residues placeholder"],
    "seq_length": [None],
    "num_alignments": [None],
    "assembly_num_chains": [None],
    "num_templates": [None],
  }
  input_fix = make_fixed_size_multimer(
    input_features,
    shape_schema,
    num_res=pad_len,
    num_templates=4,
  )
  return input_fix

def pair_sequences(
  a3m_lines: List[str], query_sequences: List[str], query_cardinality: List[int]
) -> str:
  a3m_line_paired = [""] * len(a3m_lines[0].splitlines())
  for n, seq in enumerate(query_sequences):
    lines = a3m_lines[n].splitlines()
    for i, line in enumerate(lines):
      if line.startswith(">"):
        if n != 0:
          line = line.replace(">", "\t", 1)
        a3m_line_paired[i] = a3m_line_paired[i] + line
      else:
        a3m_line_paired[i] = a3m_line_paired[i] + line * query_cardinality[n]
  return "\n".join(a3m_line_paired)

def pad_sequences(
  a3m_lines: List[str], query_sequences: List[str], query_cardinality: List[int]
) -> str:
  _blank_seq = [
    ("-" * len(seq))
    for n, seq in enumerate(query_sequences)
    for _ in range(query_cardinality[n])
  ]
  a3m_lines_combined = []
  pos = 0
  for n, seq in enumerate(query_sequences):
    for j in range(0, query_cardinality[n]):
      lines = a3m_lines[n].split("\n")
      for a3m_line in lines:
        if len(a3m_line) == 0:
          continue
        if a3m_line.startswith(">"):
          a3m_lines_combined.append(a3m_line)
        else:
          a3m_lines_combined.append(
            "".join(_blank_seq[:pos] + [a3m_line] + _blank_seq[pos + 1 :])
          )
      pos += 1
  return "\n".join(a3m_lines_combined)

def get_msa_and_templates(
  jobname: str,
  query_sequences: Union[str, List[str]],
  result_dir: Path,
  msa_mode: str,
  use_templates: bool,
  custom_template_path: str,
  pair_mode: str,
  host_url: str = DEFAULT_API_SERVER,
  use_pairwise: bool = False,
) -> Tuple[
  Optional[List[str]], Optional[List[str]], List[str], List[int], List[Dict[str, Any]]
]:
  from colabfold.mmseqs.api import run_mmseqs2

  use_env = msa_mode == "mmseqs2_uniref_env"
  if isinstance(query_sequences, str): query_sequences = [query_sequences]

  # remove duplicates before searching
  query_seqs_unique = []
  for x in query_sequences:
    if x not in query_seqs_unique:
      query_seqs_unique.append(x)

  # determine how many times is each sequence is used
  query_seqs_cardinality = [0] * len(query_seqs_unique)
  for seq in query_sequences:
    seq_idx = query_seqs_unique.index(seq)
    query_seqs_cardinality[seq_idx] += 1

  # get template features
  template_features = []
  if use_templates:
    a3m_lines_mmseqs2, template_paths = run_mmseqs2(
      query_seqs_unique,
      str(result_dir.joinpath(jobname)),
      use_env=use_env,
      use_templates=True,
      host_url=host_url,
    )
    if custom_template_path is not None:
      template_paths = {}
      for index in range(0, len(query_seqs_unique)):
        template_paths[index] = custom_template_path
    if template_paths is None:
      logger.info("No template detected")
      for index in range(0, len(query_seqs_unique)):
        template_feature = mk_mock_template(query_seqs_unique[index])
        template_features.append(template_feature)
    else:
      for index in range(0, len(query_seqs_unique)):
        if template_paths[index] is not None:
          template_feature = mk_template(
            a3m_lines_mmseqs2[index],
            template_paths[index],
            query_seqs_unique[index],
          )
          if len(template_feature["template_domain_names"]) == 0:
            template_feature = mk_mock_template(query_seqs_unique[index])
            logger.info(f"Sequence {index} found no templates")
          else:
            logger.info(
              f"Sequence {index} found templates: {template_feature['template_domain_names'].astype(str).tolist()}"
            )
        else:
          template_feature = mk_mock_template(query_seqs_unique[index])
          logger.info(f"Sequence {index} found no templates")

        template_features.append(template_feature)
  else:
    for index in range(0, len(query_seqs_unique)):
      template_feature = mk_mock_template(query_seqs_unique[index])
      template_features.append(template_feature)

  if len(query_sequences) == 1:
    pair_mode = "none"

  if pair_mode == "none" or pair_mode == "unpaired" or pair_mode == "unpaired_paired":
    if msa_mode == "single_sequence":
      a3m_lines = []
      num = 101
      for i, seq in enumerate(query_seqs_unique):
        a3m_lines.append(f">{num + i}\n{seq}")
    else:
      # find normal a3ms
      a3m_lines = run_mmseqs2(
        query_seqs_unique,
        str(result_dir.joinpath(jobname)),
        use_env=use_env,
        use_pairwise=use_pairwise,
        use_pairing=False,
        host_url=host_url,
      )
  else:
    a3m_lines = None

  if msa_mode != "single_sequence" and (
    pair_mode == "paired" or pair_mode == "unpaired_paired"
  ):
    # find paired a3m if not a homooligomers
    if len(query_seqs_unique) > 1:
      paired_a3m_lines = run_mmseqs2(
        query_seqs_unique,
        str(result_dir.joinpath(jobname)),
        use_env,
        use_pairing=True,
        host_url=host_url,
      )
    else:
      # homooligomers
      num = 101
      paired_a3m_lines = []
      for i in range(0, query_seqs_cardinality[0]):
        paired_a3m_lines.append(f">{num+i}\n{query_seqs_unique[0]}\n")
  else:
    paired_a3m_lines = None

  return (
    a3m_lines,
    paired_a3m_lines,
    query_seqs_unique,
    query_seqs_cardinality,
    template_features,
  )

def build_monomer_feature(
  sequence: str, unpaired_msa: str, template_features: Dict[str, Any]
):
  msa = pipeline.parsers.parse_a3m(unpaired_msa)
  # gather features
  return {
    **pipeline.make_sequence_features(
      sequence=sequence, description="none", num_res=len(sequence)
    ),
    **pipeline.make_msa_features([msa]),
    **template_features,
  }

def build_multimer_feature(paired_msa: str) -> Dict[str, np.ndarray]:
  parsed_paired_msa = pipeline.parsers.parse_a3m(paired_msa)
  return {
    f"{k}_all_seq": v
    for k, v in pipeline.make_msa_features([parsed_paired_msa]).items()
  }

def process_multimer_features(
  features_for_chain: Dict[str, Dict[str, np.ndarray]]
) -> Dict[str, np.ndarray]:
  all_chain_features = {}
  for chain_id, chain_features in features_for_chain.items():
    all_chain_features[chain_id] = pipeline_multimer.convert_monomer_features(
      chain_features, chain_id
    )

  all_chain_features = pipeline_multimer.add_assembly_features(all_chain_features)
  # np_example = feature_processing.pair_and_merge(
  #  all_chain_features=all_chain_features, is_prokaryote=is_prokaryote)
  feature_processing.process_unmerged_features(all_chain_features)
  np_chains_list = list(all_chain_features.values())
  # noinspection PyProtectedMember
  pair_msa_sequences = not feature_processing._is_homomer_or_monomer(np_chains_list)
  chains = list(np_chains_list)
  chain_keys = chains[0].keys()
  updated_chains = []
  for chain_num, chain in enumerate(chains):
    new_chain = {k: v for k, v in chain.items() if "_all_seq" not in k}
    for feature_name in chain_keys:
      if feature_name.endswith("_all_seq"):
        feats_padded = msa_pairing.pad_features(
          chain[feature_name], feature_name
        )
        new_chain[feature_name] = feats_padded
    new_chain["num_alignments_all_seq"] = np.asarray(
      len(np_chains_list[chain_num]["msa_all_seq"])
    )
    updated_chains.append(new_chain)
  np_chains_list = updated_chains
  np_chains_list = feature_processing.crop_chains(
    np_chains_list,
    msa_crop_size=feature_processing.MSA_CROP_SIZE,
    pair_msa_sequences=pair_msa_sequences,
    max_templates=feature_processing.MAX_TEMPLATES,
  )
  # merge_chain_features crashes if there are additional features only present in one chain
  # remove all features that are not present in all chains
  common_features = set([*np_chains_list[0]]).intersection(*np_chains_list)
  np_chains_list = [
    {key: value for (key, value) in chain.items() if key in common_features}
    for chain in np_chains_list
  ]
  np_example = feature_processing.msa_pairing.merge_chain_features(
    np_chains_list=np_chains_list,
    pair_msa_sequences=pair_msa_sequences,
    max_templates=feature_processing.MAX_TEMPLATES,
  )
  np_example = feature_processing.process_final(np_example)

  # Pad MSA to avoid zero-sized extra_msa.
  np_example = pipeline_multimer.pad_msa(np_example, min_num_seq=512)
  return np_example

def pair_msa(
  query_seqs_unique: List[str],
  query_seqs_cardinality: List[int],
  paired_msa: Optional[List[str]],
  unpaired_msa: Optional[List[str]],
) -> str:
  if paired_msa is None and unpaired_msa is not None:
    a3m_lines = pad_sequences(
      unpaired_msa, query_seqs_unique, query_seqs_cardinality
    )
  elif paired_msa is not None and unpaired_msa is not None:
    a3m_lines = (
      pair_sequences(paired_msa, query_seqs_unique, query_seqs_cardinality)
      + "\n"
      + pad_sequences(unpaired_msa, query_seqs_unique, query_seqs_cardinality)
    )
  elif paired_msa is not None and unpaired_msa is None:
    a3m_lines = pair_sequences(
      paired_msa, query_seqs_unique, query_seqs_cardinality
    )
  else:
    raise ValueError(f"Invalid pairing")
  return a3m_lines

def generate_input_feature(
  query_seqs_unique: List[str],
  query_seqs_cardinality: List[int],
  unpaired_msa: List[str],
  paired_msa: List[str],
  template_features: List[Dict[str, Any]],
  is_complex: bool,
  model_type: str,
) -> Tuple[Dict[str, Any], Dict[str, str]]:

  input_feature = {}
  domain_names = {}
  if is_complex and "multimer" not in model_type:

    full_sequence = ""
    Ls = []
    for sequence_index, sequence in enumerate(query_seqs_unique):
      for cardinality in range(0, query_seqs_cardinality[sequence_index]):
        full_sequence += sequence
        Ls.append(len(sequence))

    # bugfix
    a3m_lines = f">0\n{full_sequence}\n"
    a3m_lines += pair_msa(query_seqs_unique, query_seqs_cardinality, paired_msa, unpaired_msa)    

    input_feature = build_monomer_feature(full_sequence, a3m_lines, mk_mock_template(full_sequence))
    input_feature["residue_index"] = np.concatenate([np.arange(L) for L in Ls])
    input_feature["asym_id"] = np.concatenate([np.full(L,n) for n,L in enumerate(Ls)])
    if any(
      [
        template != b"none"
        for i in template_features
        for template in i["template_domain_names"]
      ]
    ):
      logger.warning(
        "alphafold2_ptm complex does not consider templates. Chose multimer model-type for template support."
      )

  else:
    features_for_chain = {}
    chain_cnt = 0
    # for each unique sequence
    for sequence_index, sequence in enumerate(query_seqs_unique):
      
      # get unpaired msa
      if unpaired_msa is None:
        input_msa = f">{101 + sequence_index}\n{sequence}"
      else:
        input_msa = unpaired_msa[sequence_index]

      feature_dict = build_monomer_feature(
        sequence, input_msa, template_features[sequence_index])

      if "multimer" in model_type:
        # get paired msa
        if paired_msa is None:
          input_msa = f">{101 + sequence_index}\n{sequence}"
        else:
          input_msa = paired_msa[sequence_index]
        feature_dict.update(build_multimer_feature(input_msa))

      # for each copy
      for cardinality in range(0, query_seqs_cardinality[sequence_index]):
        features_for_chain[protein.PDB_CHAIN_IDS[chain_cnt]] = feature_dict
        chain_cnt += 1

    if "multimer" not in model_type:
      input_feature = features_for_chain[protein.PDB_CHAIN_IDS[0]]
      input_feature["asym_id"] = np.zeros(input_feature["aatype"].shape[0],dtype=int)
      domain_names = {
        protein.PDB_CHAIN_IDS[0]: [
          name.decode("UTF-8")
          for name in input_feature["template_domain_names"]
          if name != b"none"
        ]
      }
    else:
      # combine features across all chains
      input_feature = process_multimer_features(features_for_chain)
      domain_names = {
        chain: [
          name.decode("UTF-8")
          for name in feature["template_domain_names"]
          if name != b"none"
        ]
        for (chain, feature) in features_for_chain.items()
      }
  return (input_feature, domain_names)

<<<<<<< HEAD
def unserialize_msa(
  a3m_lines: List[str], query_sequence: Union[List[str], str]
) -> Tuple[
  Optional[List[str]],
  Optional[List[str]],
  List[str],
  List[int],
  List[Dict[str, Any]],
]:
  a3m_lines = a3m_lines[0].replace("\x00", "").splitlines()
  if not a3m_lines[0].startswith("#") or len(a3m_lines[0][1:].split("\t")) != 2:
    assert isinstance(query_sequence, str)
    return (
      ["\n".join(a3m_lines)],
      None,
      [query_sequence],
      [1],
      [mk_mock_template(query_sequence)],
    )

  if len(a3m_lines) < 3:
    raise ValueError(f"Unknown file format a3m")
  tab_sep_entries = a3m_lines[0][1:].split("\t")
  query_seq_len = tab_sep_entries[0].split(",")
  query_seq_len = list(map(int, query_seq_len))
  query_seqs_cardinality = tab_sep_entries[1].split(",")
  query_seqs_cardinality = list(map(int, query_seqs_cardinality))
  is_homooligomer = (
    True if len(query_seq_len) == 1 and query_seqs_cardinality[0] > 1 else False
  )
  is_single_protein = (
    True if len(query_seq_len) == 1 and query_seqs_cardinality[0] == 1 else False
  )
  query_seqs_unique = []
  prev_query_start = 0
  # we store the a3m with cardinality of 1
  for n, query_len in enumerate(query_seq_len):
    query_seqs_unique.append(
      a3m_lines[2][prev_query_start : prev_query_start + query_len]
    )
    prev_query_start += query_len
  paired_msa = [""] * len(query_seq_len)
  unpaired_msa = [""] * len(query_seq_len)
  already_in = dict()
  for i in range(1, len(a3m_lines), 2):
    header = a3m_lines[i]
    seq = a3m_lines[i + 1]
    if (header, seq) in already_in:
      continue
    already_in[(header, seq)] = 1
    has_amino_acid = [False] * len(query_seq_len)
    seqs_line = []
    prev_pos = 0
    for n, query_len in enumerate(query_seq_len):
      paired_seq = ""
      curr_seq_len = 0
      for pos in range(prev_pos, len(seq)):
        if curr_seq_len == query_len:
          prev_pos = pos
          break
        paired_seq += seq[pos]
        if seq[pos].islower():
          continue
        if seq[pos] != "-":
          has_amino_acid[n] = True
        curr_seq_len += 1
      seqs_line.append(paired_seq)

    # is sequence is paired add them to output
    if (
      not is_single_protein
      and not is_homooligomer
      and sum(has_amino_acid) == len(query_seq_len)
    ):
      header_no_faster = header.replace(">", "")
      header_no_faster_split = header_no_faster.split("\t")
      for j in range(0, len(seqs_line)):
        paired_msa[j] += ">" + header_no_faster_split[j] + "\n"
        paired_msa[j] += seqs_line[j] + "\n"
    else:
      for j, seq in enumerate(seqs_line):
        if has_amino_acid[j]:
          unpaired_msa[j] += header + "\n"
          unpaired_msa[j] += seq + "\n"
  if is_homooligomer:
    # homooligomers
    num = 101
    paired_msa = [""] * query_seqs_cardinality[0]
    for i in range(0, query_seqs_cardinality[0]):
      paired_msa[i] = ">" + str(num + i) + "\n" + query_seqs_unique[0] + "\n"
  if is_single_protein:
    paired_msa = None
  template_features = []
  for query_seq in query_seqs_unique:
    template_feature = mk_mock_template(query_seq)
    template_features.append(template_feature)

  if unpaired_msa == [""] * len(query_seq_len):
    unpaired_msa = None
  return (
    unpaired_msa,
    paired_msa,
    query_seqs_unique,
    query_seqs_cardinality,
    template_features,
  )

def unpack_a3ms(input, outdir):
  if not os.path.isdir(outdir):
     os.mkdir(outdir)
  i = 1
  count = 0
  with open(input, "r") as f:
    lines = f.readlines()
    a3m = ""
    hasLen1 = False
    len1 = 0
    inMsa2 = False
    hasLen2 = False
    switch = False
    len2 = 0
    left=[]
    right=[]
    descp_l=[]
    descp_r=[]
    for idx, line in enumerate(lines):
      if line.startswith("\x00"):
        i += 1
        line = line[1:]
        inMsa2 = True
        if i % 2 == 1:
          a3m="\n".join([l[:-1]+'\t'+r[:-1]+'\n'+a_[:-1]+b_[:-1]
           for l, r, a_, b_ in zip(descp_l, descp_r, left, right)])

          complex_description = "#" + str(len1) + "," + str(len2) + "\t1,1\n"
          a3m = complex_description + a3m
          out = Path(outdir) / f"job{count}.a3m"
          with open(out, "w") as w:
            w.write(a3m)
          a3m = ""
          count += 1
          hasLen1 = False
          hasLen2 = False
          inMsa2 = False
          left = []
          right = []
          descp_l = []
          descp_r = []
          switch = False
        else:
          switch = True

      if line.startswith(">") and hasLen2 is False:
        descp_l.append(line)
      if not line.startswith(">") and not hasLen1:
        len1 = len(line)-1
        hasLen1 = True
      if not line.startswith(">") and hasLen1 is True and hasLen2 is False:
        left.append(line)
      if line.startswith(">") and switch:
        descp_r.append(line)
      if not line.startswith(">") and not hasLen2 and inMsa2:
        len2 = len(line)-1
        hasLen2 = True
      if not line.startswith(">") and hasLen1 is True and hasLen2 is True:
        right.append(line)

=======
>>>>>>> b0425cd5
def msa_to_str(
  unpaired_msa: List[str],
  paired_msa: List[str],
  query_seqs_unique: List[str],
  query_seqs_cardinality: List[int],
) -> str:
  msa = "#" + ",".join(map(str, map(len, query_seqs_unique))) + "\t"
  msa += ",".join(map(str, query_seqs_cardinality)) + "\n"
  # build msa with cardinality of 1, it makes it easier to parse and manipulate
  query_seqs_cardinality = [1 for _ in query_seqs_cardinality]
  msa += pair_msa(query_seqs_unique, query_seqs_cardinality, paired_msa, unpaired_msa)
  return msa

###############################
# TEMPLATES
###############################
def mk_mock_template(
  query_sequence: Union[List[str], str], num_temp: int = 1
) -> Dict[str, Any]:
  ln = (
    len(query_sequence)
    if isinstance(query_sequence, str)
    else sum(len(s) for s in query_sequence)
  )
  output_templates_sequence = "A" * ln
  output_confidence_scores = np.full(ln, 1.0)

  templates_all_atom_positions = np.zeros(
    (ln, templates.residue_constants.atom_type_num, 3)
  )
  templates_all_atom_masks = np.zeros((ln, templates.residue_constants.atom_type_num))
  templates_aatype = templates.residue_constants.sequence_to_onehot(
    output_templates_sequence, templates.residue_constants.HHBLITS_AA_TO_ID
  )
  template_features = {
    "template_all_atom_positions": np.tile(
      templates_all_atom_positions[None], [num_temp, 1, 1, 1]
    ),
    "template_all_atom_masks": np.tile(
      templates_all_atom_masks[None], [num_temp, 1, 1]
    ),
    "template_sequence": [f"none".encode()] * num_temp,
    "template_aatype": np.tile(np.array(templates_aatype)[None], [num_temp, 1, 1]),
    "template_confidence_scores": np.tile(
      output_confidence_scores[None], [num_temp, 1]
    ),
    "template_domain_names": [f"none".encode()] * num_temp,
    "template_release_date": [f"none".encode()] * num_temp,
    "template_sum_probs": np.zeros([num_temp], dtype=np.float32),
  }
  return template_features

def mk_template(
  a3m_lines: str, template_path: str, query_sequence: str
) -> Dict[str, Any]:
  template_featurizer = templates.HhsearchHitFeaturizer(
    mmcif_dir=template_path,
    max_template_date="2100-01-01",
    max_hits=20,
    kalign_binary_path="kalign",
    release_dates_path=None,
    obsolete_pdbs_path=None,
  )

  hhsearch_pdb70_runner = hhsearch.HHSearch(
    binary_path="hhsearch", databases=[f"{template_path}/pdb70"]
  )

  hhsearch_result = hhsearch_pdb70_runner.query(a3m_lines)
  hhsearch_hits = pipeline.parsers.parse_hhr(hhsearch_result)
  templates_result = template_featurizer.get_templates(
    query_sequence=query_sequence, hits=hhsearch_hits
  )
  return dict(templates_result.features)<|MERGE_RESOLUTION|>--- conflicted
+++ resolved
@@ -477,7 +477,7 @@
       }
   return (input_feature, domain_names)
 
-<<<<<<< HEAD
+
 def unserialize_msa(
   a3m_lines: List[str], query_sequence: Union[List[str], str]
 ) -> Tuple[
@@ -645,8 +645,7 @@
       if not line.startswith(">") and hasLen1 is True and hasLen2 is True:
         right.append(line)
 
-=======
->>>>>>> b0425cd5
+
 def msa_to_str(
   unpaired_msa: List[str],
   paired_msa: List[str],
