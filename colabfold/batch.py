from __future__ import annotations

import os
os.environ["TF_FORCE_UNIFIED_MEMORY"] = "1"
os.environ["XLA_PYTHON_CLIENT_MEM_FRACTION"] = "2.0"

import json
import logging
import math
import random
import sys
import time
import zipfile
import shutil
import pickle

from argparse import ArgumentParser
from pathlib import Path
from typing import Any, Callable, Dict, List, Optional, Tuple, Union, TYPE_CHECKING
from io import StringIO

import importlib_metadata
import numpy as np
import pandas

try:
    import alphafold
except ModuleNotFoundError:
    raise RuntimeError(
        "\n\nalphafold is not installed. Please run `pip install colabfold[alphafold]`\n"
    )

from alphafold.common import protein, residue_constants

# delay imports of tensorflow, jax and numpy
# loading these for type checking only can take around 10 seconds just to show a CLI usage message
if TYPE_CHECKING:
    import haiku
    from alphafold.model import model
    from numpy import ndarray

from alphafold.common.protein import Protein
from alphafold.data import (
    feature_processing,
    msa_pairing,
    pipeline,
    pipeline_multimer,
    templates,
)
from alphafold.data.tools import hhsearch
from colabfold.citations import write_bibtex
from colabfold.download import default_data_dir, download_alphafold_params
from colabfold.utils import (
    ACCEPT_DEFAULT_TERMS,
    DEFAULT_API_SERVER,
    NO_GPU_FOUND,
    CIF_REVISION_DATE,
    get_commit,
    safe_filename,
    setup_logging,
    CFMMCIFIO,
)
from Bio.PDB import MMCIFParser, PDBParser, MMCIF2Dict

logger = logging.getLogger(__name__)

def patch_openmm():
    from simtk.openmm import app
    from simtk.unit import nanometers, sqrt

    # applied https://raw.githubusercontent.com/deepmind/alphafold/main/docker/openmm.patch
    # to OpenMM 7.5.1 (see PR https://github.com/openmm/openmm/pull/3203)
    # patch is licensed under CC-0
    # OpenMM is licensed under MIT and LGPL
    # fmt: off
    def createDisulfideBonds(self, positions):
        def isCyx(res):
            names = [atom.name for atom in res._atoms]
            return 'SG' in names and 'HG' not in names
        # This function is used to prevent multiple di-sulfide bonds from being
        # assigned to a given atom.
        def isDisulfideBonded(atom):
            for b in self._bonds:
                if (atom in b and b[0].name == 'SG' and
                    b[1].name == 'SG'):
                    return True

            return False

        cyx = [res for res in self.residues() if res.name == 'CYS' and isCyx(res)]
        atomNames = [[atom.name for atom in res._atoms] for res in cyx]
        for i in range(len(cyx)):
            sg1 = cyx[i]._atoms[atomNames[i].index('SG')]
            pos1 = positions[sg1.index]
            candidate_distance, candidate_atom = 0.3*nanometers, None
            for j in range(i):
                sg2 = cyx[j]._atoms[atomNames[j].index('SG')]
                pos2 = positions[sg2.index]
                delta = [x-y for (x,y) in zip(pos1, pos2)]
                distance = sqrt(delta[0]*delta[0] + delta[1]*delta[1] + delta[2]*delta[2])
                if distance < candidate_distance and not isDisulfideBonded(sg2):
                    candidate_distance = distance
                    candidate_atom = sg2
            # Assign bond to closest pair.
            if candidate_atom:
                self.addBond(sg1, candidate_atom)
    # fmt: on
    app.Topology.createDisulfideBonds = createDisulfideBonds


def mk_mock_template(
    query_sequence: Union[List[str], str], num_temp: int = 1
) -> Dict[str, Any]:
    ln = (
        len(query_sequence)
        if isinstance(query_sequence, str)
        else sum(len(s) for s in query_sequence)
    )
    output_templates_sequence = "A" * ln
    output_confidence_scores = np.full(ln, 1.0)

    templates_all_atom_positions = np.zeros(
        (ln, templates.residue_constants.atom_type_num, 3)
    )
    templates_all_atom_masks = np.zeros((ln, templates.residue_constants.atom_type_num))
    templates_aatype = templates.residue_constants.sequence_to_onehot(
        output_templates_sequence, templates.residue_constants.HHBLITS_AA_TO_ID
    )
    template_features = {
        "template_all_atom_positions": np.tile(
            templates_all_atom_positions[None], [num_temp, 1, 1, 1]
        ),
        "template_all_atom_masks": np.tile(
            templates_all_atom_masks[None], [num_temp, 1, 1]
        ),
        "template_sequence": [f"none".encode()] * num_temp,
        "template_aatype": np.tile(np.array(templates_aatype)[None], [num_temp, 1, 1]),
        "template_confidence_scores": np.tile(
            output_confidence_scores[None], [num_temp, 1]
        ),
        "template_domain_names": [f"none".encode()] * num_temp,
        "template_release_date": [f"none".encode()] * num_temp,
        "template_sum_probs": np.zeros([num_temp], dtype=np.float32),
    }
    return template_features


def mk_template(
    a3m_lines: str, template_path: str, query_sequence: str
) -> Dict[str, Any]:
    template_featurizer = templates.HhsearchHitFeaturizer(
        mmcif_dir=template_path,
        max_template_date="2100-01-01",
        max_hits=20,
        kalign_binary_path="kalign",
        release_dates_path=None,
        obsolete_pdbs_path=None,
    )

    hhsearch_pdb70_runner = hhsearch.HHSearch(
        binary_path="hhsearch", databases=[f"{template_path}/pdb70"]
    )

    hhsearch_result = hhsearch_pdb70_runner.query(a3m_lines)
    hhsearch_hits = pipeline.parsers.parse_hhr(hhsearch_result)
    templates_result = template_featurizer.get_templates(
        query_sequence=query_sequence, hits=hhsearch_hits
    )
    return dict(templates_result.features)


def validate_and_fix_mmcif(cif_file: Path):
    """validate presence of _entity_poly_seq in cif file and add revision_date if missing"""
    # check that required poly_seq and revision_date fields are present
    cif_dict = MMCIF2Dict.MMCIF2Dict(cif_file)
    required = [
        "_chem_comp.id",
        "_chem_comp.type",
        "_struct_asym.id",
        "_struct_asym.entity_id",
        "_entity_poly_seq.mon_id",
    ]
    for r in required:
        if r not in cif_dict:
            raise ValueError(f"mmCIF file {cif_file} is missing required field {r}.")
    if "_pdbx_audit_revision_history.revision_date" not in cif_dict:
        logger.info(
            f"Adding missing field revision_date to {cif_file}. Backing up original file to {cif_file}.bak."
        )
        shutil.copy2(cif_file, str(cif_file) + ".bak")
        with open(cif_file, "a") as f:
            f.write(CIF_REVISION_DATE)


def convert_pdb_to_mmcif(pdb_file: Path):
    """convert existing pdb files into mmcif with the required poly_seq and revision_date"""
    id = pdb_file.stem
    cif_file = pdb_file.parent.joinpath(f"{id}.cif")
    if cif_file.is_file():
        return
    parser = PDBParser(QUIET=True)
    structure = parser.get_structure(id, pdb_file)
    cif_io = CFMMCIFIO()
    cif_io.set_structure(structure)
    cif_io.save(str(cif_file))


def mk_hhsearch_db(template_dir: str):
    template_path = Path(template_dir)

    cif_files = template_path.glob("*.cif")
    for cif_file in cif_files:
        validate_and_fix_mmcif(cif_file)

    pdb_files = template_path.glob("*.pdb")
    for pdb_file in pdb_files:
        convert_pdb_to_mmcif(pdb_file)

    pdb70_db_files = template_path.glob("pdb70*")
    for f in pdb70_db_files:
        os.remove(f)

    with open(template_path.joinpath("pdb70_a3m.ffdata"), "w") as a3m, open(
        template_path.joinpath("pdb70_cs219.ffindex"), "w"
    ) as cs219_index, open(
        template_path.joinpath("pdb70_a3m.ffindex"), "w"
    ) as a3m_index, open(
        template_path.joinpath("pdb70_cs219.ffdata"), "w"
    ) as cs219:
        n = 1000000
        index_offset = 0
        cif_files = template_path.glob("*.cif")
        for cif_file in cif_files:
            with open(cif_file) as f:
                cif_string = f.read()
            cif_fh = StringIO(cif_string)
            parser = MMCIFParser(QUIET=True)
            structure = parser.get_structure("none", cif_fh)
            models = list(structure.get_models())
            if len(models) != 1:
                raise ValueError(
                    f"Only single model PDBs are supported. Found {len(models)} models."
                )
            model = models[0]
            for chain in model:
                amino_acid_res = []
                for res in chain:
                    if res.id[2] != " ":
                        raise ValueError(
                            f"PDB contains an insertion code at chain {chain.id} and residue "
                            f"index {res.id[1]}. These are not supported."
                        )
                    amino_acid_res.append(
                        residue_constants.restype_3to1.get(res.resname, "X")
                    )

                protein_str = "".join(amino_acid_res)
                a3m_str = f">{cif_file.stem}_{chain.id}\n{protein_str}\n\0"
                a3m_str_len = len(a3m_str)
                a3m_index.write(f"{n}\t{index_offset}\t{a3m_str_len}\n")
                cs219_index.write(f"{n}\t{index_offset}\t{len(protein_str)}\n")
                index_offset += a3m_str_len
                a3m.write(a3m_str)
                cs219.write("\n\0")
                n += 1


def batch_input(
    input_features: model.features.FeatureDict,
    model_runner: model.RunModel,
    model_name: str,
    crop_len: int,
    use_templates: bool,
) -> model.features.FeatureDict:
    from colabfold.alphafold.msa import make_fixed_size

    model_config = model_runner.config
    eval_cfg = model_config.data.eval
    crop_feats = {k: [None] + v for k, v in dict(eval_cfg.feat).items()}

    max_msa_clusters = eval_cfg.max_msa_clusters
    max_extra_msa = model_config.data.common.max_extra_msa
    # templates models
    if (model_name == "model_1" or model_name == "model_2") and use_templates:
        pad_msa_clusters = max_msa_clusters - eval_cfg.max_templates
    else:
        pad_msa_clusters = max_msa_clusters

    max_msa_clusters = pad_msa_clusters

    # let's try pad (num_res + X)
    input_fix = make_fixed_size(
        input_features,
        crop_feats,
        msa_cluster_size=max_msa_clusters,  # true_msa (4, 512, 68)
        extra_msa_size=max_extra_msa,  # extra_msa (4, 5120, 68)
        num_res=crop_len,  # aatype (4, 68)
        num_templates=4,
    )  # template_mask (4, 4) second value
    return input_fix

def class_to_np(c):
  class dict2obj():
    def __init__(self, d):
      for k,v in d.items(): setattr(self, k, np.asarray(v))
  return dict2obj(c.__dict__)

def relax_me(pdb_filename=None, pdb_lines=None, pdb_obj=None, use_gpu=False):
    if "relax" not in dir():
        patch_openmm()
        from alphafold.common import residue_constants
        from alphafold.relax import relax

    if pdb_obj is None:        
        if pdb_lines is None:
            pdb_lines = Path(pdb_filename).read_text()
        pdb_obj = protein.from_pdb_string(pdb_lines)
    
    amber_relaxer = relax.AmberRelaxation(
        max_iterations=0,
        tolerance=2.39,
        stiffness=10.0,
        exclude_residues=[],
        max_outer_iterations=3,
        use_gpu=use_gpu)
    
    relaxed_pdb_lines, _, _ = amber_relaxer.process(prot=pdb_obj)
    return relaxed_pdb_lines

class file_manager:
    def __init__(self, prefix: str, result_dir: Path):
        self.prefix = prefix
        self.result_dir = result_dir
        self.tag = None
        self.files = {}
    
    def get(self, x: str, ext:str) -> Path:
        if self.tag not in self.files:
            self.files[self.tag] = []
        file = self.result_dir.joinpath(f"{self.prefix}_{x}_{self.tag}.{ext}")
        self.files[self.tag].append([x,ext,file])
        return file

    def set_tag(self, tag):
        self.tag = tag

def predict_structure(
    prefix: str,
    result_dir: Path,
    feature_dict: Dict[str, Any],
    is_complex: bool,
    use_templates: bool,
    sequences_lengths: List[int],
    crop_len: int,
    model_type: str,
    model_runner_and_params: List[Tuple[str, model.RunModel, haiku.Params]],
    num_relax: int = 0,
    rank_by: str = "auto",
    random_seed: int = 0,
    num_seeds: int = 1,
    stop_at_score: float = 100,
    stop_at_score_below: float = 0,
    prediction_callback: Callable[[Any, Any, Any, Any, Any], Any] = None,
    use_gpu_relax: bool = False,
    save_all: bool = False,
    save_single_representations: bool = False,
    save_pair_representations: bool = False,
):
    """Predicts structure using AlphaFold for the given sequence."""

    plddts, ptmscores, iptmscores = [], [], []
    unrelaxed_pdb_lines = []
    prediction_times = []
    seq_len = sum(sequences_lengths)
    model_names = []
    files = file_manager(prefix, result_dir)
    
    for (model_name, model_runner, params) in model_runner_and_params:
        # swap params to avoid recompiling
        # note: models 1,2 have diff number of params compared to models 3,4,5 (this was handled on construction)
        model_runner.params = params

        for seed in range(random_seed, random_seed+num_seeds):
            model_names.append(f"{model_type}_{model_name}_seed_{seed:03d}")
            files.set_tag(model_names[-1])
            
            logger.info(f"Running {model_names[-1]}")

            ########################
            # process inputs
            ########################
            processed_feature_dict = model_runner.process_features(feature_dict, random_seed=seed)
            
            if "multimer" in model_type:
                input_features = processed_feature_dict
            else:
                # pad inputs
                input_features = batch_input(
                    processed_feature_dict,
                    model_runner,
                    model_name,
                    crop_len,
                    use_templates,
                )
            ########################
            # predict
            ########################
            start = time.time()
            prediction_result, recycles = model_runner.predict(input_features, random_seed=seed)
            prediction_times.append(time.time() - start)

            ########################
            # parse results
            ########################
            # convert to numpy
            def as_np(x):
                y = {}
                for k,v in x.items():
                    y[k] = as_np(v) if isinstance(v,dict) else np.asarray(v)
                return y
            prediction_result = as_np(prediction_result)
            prediction_result["representations"] = prediction_result.pop("prev")

            # gather summary metrics
            mean_plddt = prediction_result["plddt"][:seq_len].mean()
            mean_ptm = float(prediction_result["ptm"])            
            mean_score = mean_plddt if rank_by == "plddt" else mean_ptm

            # report summary metrics
            print_line = f"{model_names[-1]} took {prediction_times[-1]:.1f}s ({recycles} recycles) with pLDDT {mean_plddt:.3g}"
            if is_complex or "ptm" in model_type:
                if "multimer" in model_type:
                    mean_iptm = prediction_result["iptm"]
                    print_line += f", ptmscore {mean_ptm:.3g} and iptm {mean_iptm:.3g}"
                else:
                    print_line += f" and ptmscore {mean_ptm:.3g}"
            logger.info(print_line)

            # update residue index
            if "ptm" in model_type and is_complex:
                input_features["asym_id"] = feature_dict["asym_id"][None]
                curr_residue_index = 1
                res_idx = input_features["residue_index"][0]
                res_index_array = res_idx.copy()
                res_index_array[0] = 0
                for i in range(1, input_features["aatype"][0].shape[0]):
                    if (res_idx[i] - res_idx[i - 1]) > 1:
                        curr_residue_index = 0
                    res_index_array[i] = curr_residue_index
                    curr_residue_index += 1
                input_features["residue_index"] = np.array(res_index_array)[None]

            if "asym_id" in input_features:
                input_features["asym_id"] -= input_features["asym_id"][...,0]

            # create protein object
            final_atom_mask = prediction_result["structure_module"]["final_atom_mask"]
            b_factors = prediction_result["plddt"][:, None] * final_atom_mask
            unrelaxed_protein = protein.from_prediction(
                features=input_features,
                result=prediction_result,
                b_factors=b_factors,
                remove_leading_feature_dimension=("ptm" in model_type))
            unrelaxed_protein = class_to_np(unrelaxed_protein)

            # callback for visualization
            if prediction_callback is not None:
                prediction_callback(unrelaxed_protein, sequences_lengths, 
                    prediction_result, input_features, (model_names[-1], False))

            #########################
            # save results
            #########################
            
            # save pdb
            protein_lines = protein.to_pdb(unrelaxed_protein)
            files.get("unrelaxed","pdb").write_text(protein_lines)
            unrelaxed_pdb_lines.append(protein_lines)

            # save raw outputs
            if save_all or save_single_representations or save_pair_representations:
                rep = prediction_result["representations"]
                if save_single_representations:
                    np.save(files.get("single_repr","npy"), rep["prev_msa_first_row"])
                if save_pair_representations:
                    np.save(files.get("pair_repr","npy"), rep["prev_pair"])
                if save_all:
                    with files.get("all","pickle").open("wb") as handle:
                        pickle.dump(prediction_result, handle)

            # write an easy-to-use format (pAE and plDDT)
            pae = prediction_result["predicted_aligned_error"][:seq_len,:seq_len]
            plddt = prediction_result["plddt"][:seq_len]
            ptmscore = prediction_result["ptm"]

            # save for ranking
            plddts.append(plddt.mean())
            ptmscores.append(ptmscore)
            if "multimer" in model_type:
                iptmscore = prediction_result["iptm"]
                iptmscores.append(iptmscore)
            
            with files.get("scores","json").open("w") as handle:
                scores = {
                    "max_pae": pae.max().astype(float).item(),
                    "pae":   np.around(pae.astype(float), 2).tolist(),
                    "plddt": np.around(plddt.astype(float), 2).tolist(),
                    "ptm":   np.around(ptmscore.astype(float), 2).item(),
                }
                if "multimer" in model_type:
                    scores["iptm"] = np.around(iptmscore.astype(float), 2).item()
                json.dump(scores, handle)

            # early stop criteria fulfilled
            if mean_score > stop_at_score or mean_score < stop_at_score_below: break

        # early stop criteria fulfilled
        if mean_score > stop_at_score or mean_score < stop_at_score_below: break

    ###################################################
    # rerank models based on predicted confidence
    ###################################################
    if rank_by == "ptmscore":
        model_rank = np.array(ptmscores).argsort()[::-1]
    elif rank_by == "multimer":
        model_rank = (np.array(iptmscores) * 0.8 + np.array(ptmscores) * 0.2).argsort()[::-1]
    else:
        model_rank = np.array(plddts).argsort()[::-1]
    
    rank, metric = [],[]
    result_files = []
    logger.info(f"reranking models by {rank_by}")
    for n, key in enumerate(model_rank):
        tag = model_names[key]
        files.set_tag(tag)
        # save relaxed pdb
        if n < num_relax:
            start = time.time()
            pdb_lines = relax_me(pdb_lines=unrelaxed_pdb_lines[key], use_gpu=use_gpu_relax)
            files.get("relaxed","pdb").write_text(pdb_lines)            
            logger.info(f"Relaxation took {(time.time() - start):.1f}s")

        # rename files to include rank
        new_tag = f"rank_{(n+1):03d}_{tag}"
        rank.append(new_tag)
        metric.append({"plddt":float(plddts[key]), "ptm":float(ptmscores[key])})
        if is_complex and "multimer" in model_type:
            metric[-1]["iptm"] = float(iptmscores[key])
        for x, ext, file in files.files[tag]:
            new_file = result_dir.joinpath(f"{prefix}_{x}_{new_tag}.{ext}")
            file.rename(new_file)
            result_files.append(new_file)
        
    return {"rank":rank,
            "metric":metric,
            "result_files":result_files}

def parse_fasta(fasta_string: str) -> Tuple[List[str], List[str]]:
    """Parses FASTA string and returns list of strings with amino-acid sequences.

    Arguments:
      fasta_string: The string contents of a FASTA file.

    Returns:
      A tuple of two lists:
      * A list of sequences.
      * A list of sequence descriptions taken from the comment lines. In the
        same order as the sequences.
    """
    sequences = []
    descriptions = []
    index = -1
    for line in fasta_string.splitlines():
        line = line.strip()
        if line.startswith("#"):
            continue
        if line.startswith(">"):
            index += 1
            descriptions.append(line[1:])  # Remove the '>' at the beginning.
            sequences.append("")
            continue
        elif not line:
            continue  # Skip blank lines.
        sequences[index] += line

    return sequences, descriptions

def get_queries(
    input_path: Union[str, Path], sort_queries_by: str = "length"
) -> Tuple[List[Tuple[str, str, Optional[List[str]]]], bool]:
    """Reads a directory of fasta files, a single fasta file or a csv file and returns a tuple
    of job name, sequence and the optional a3m lines"""

    input_path = Path(input_path)
    if not input_path.exists():
        raise OSError(f"{input_path} could not be found")

    if input_path.is_file():
        if input_path.suffix == ".csv" or input_path.suffix == ".tsv":
            sep = "\t" if input_path.suffix == ".tsv" else ","
            df = pandas.read_csv(input_path, sep=sep)
            assert "id" in df.columns and "sequence" in df.columns
            queries = [
                (seq_id, sequence.upper().split(":"), None)
                for seq_id, sequence in df[["id", "sequence"]].itertuples(index=False)
            ]
            for i in range(len(queries)):
                if len(queries[i][1]) == 1:
                    queries[i] = (queries[i][0], queries[i][1][0], None)
        elif input_path.suffix == ".a3m":
            (seqs, header) = parse_fasta(input_path.read_text())
            if len(seqs) == 0:
                raise ValueError(f"{input_path} is empty")
            query_sequence = seqs[0]
            # Use a list so we can easily extend this to multiple msas later
            a3m_lines = [input_path.read_text()]
            queries = [(input_path.stem, query_sequence, a3m_lines)]
        elif input_path.suffix in [".fasta", ".faa", ".fa"]:
            (sequences, headers) = parse_fasta(input_path.read_text())
            queries = []
            for sequence, header in zip(sequences, headers):
                sequence = sequence.upper()
                if sequence.count(":") == 0:
                    # Single sequence
                    queries.append((header, sequence, None))
                else:
                    # Complex mode
                    queries.append((header, sequence.upper().split(":"), None))
        else:
            raise ValueError(f"Unknown file format {input_path.suffix}")
    else:
        assert input_path.is_dir(), "Expected either an input file or a input directory"
        queries = []
        for file in sorted(input_path.iterdir()):
            if not file.is_file():
                continue
            if file.suffix.lower() not in [".a3m", ".fasta", ".faa"]:
                logger.warning(f"non-fasta/a3m file in input directory: {file}")
                continue
            (seqs, header) = parse_fasta(file.read_text())
            if len(seqs) == 0:
                logger.error(f"{file} is empty")
                continue
            query_sequence = seqs[0]
            if len(seqs) > 1 and file.suffix in [".fasta", ".faa", ".fa"]:
                logger.warning(
                    f"More than one sequence in {file}, ignoring all but the first sequence"
                )

            if file.suffix.lower() == ".a3m":
                a3m_lines = [file.read_text()]
                queries.append((file.stem, query_sequence.upper(), a3m_lines))
            else:
                if query_sequence.count(":") == 0:
                    # Single sequence
                    queries.append((file.stem, query_sequence, None))
                else:
                    # Complex mode
                    queries.append((file.stem, query_sequence.upper().split(":"), None))

    # sort by seq. len
    if sort_queries_by == "length":
        queries.sort(key=lambda t: len(t[1]))
    elif sort_queries_by == "random":
        random.shuffle(queries)
    is_complex = False
    for job_number, (raw_jobname, query_sequence, a3m_lines) in enumerate(queries):
        if isinstance(query_sequence, list):
            is_complex = True
            break
        if a3m_lines is not None and a3m_lines[0].startswith("#"):
            a3m_line = a3m_lines[0].splitlines()[0]
            tab_sep_entries = a3m_line[1:].split("\t")
            if len(tab_sep_entries) == 2:
                query_seq_len = tab_sep_entries[0].split(",")
                query_seq_len = list(map(int, query_seq_len))
                query_seqs_cardinality = tab_sep_entries[1].split(",")
                query_seqs_cardinality = list(map(int, query_seqs_cardinality))
                is_single_protein = (
                    True
                    if len(query_seq_len) == 1 and query_seqs_cardinality[0] == 1
                    else False
                )
                if not is_single_protein:
                    is_complex = True
                    break
    return queries, is_complex

def pair_sequences(
    a3m_lines: List[str], query_sequences: List[str], query_cardinality: List[int]
) -> str:
    a3m_line_paired = [""] * len(a3m_lines[0].splitlines())
    for n, seq in enumerate(query_sequences):
        lines = a3m_lines[n].splitlines()
        for i, line in enumerate(lines):
            if line.startswith(">"):
                if n != 0:
                    line = line.replace(">", "\t", 1)
                a3m_line_paired[i] = a3m_line_paired[i] + line
            else:
                a3m_line_paired[i] = a3m_line_paired[i] + line * query_cardinality[n]
    return "\n".join(a3m_line_paired)

def pad_sequences(
    a3m_lines: List[str], query_sequences: List[str], query_cardinality: List[int]
) -> str:
    _blank_seq = [
        ("-" * len(seq))
        for n, seq in enumerate(query_sequences)
        for _ in range(query_cardinality[n])
    ]
    a3m_lines_combined = []
    pos = 0
    for n, seq in enumerate(query_sequences):
        for j in range(0, query_cardinality[n]):
            lines = a3m_lines[n].split("\n")
            for a3m_line in lines:
                if len(a3m_line) == 0:
                    continue
                if a3m_line.startswith(">"):
                    a3m_lines_combined.append(a3m_line)
                else:
                    a3m_lines_combined.append(
                        "".join(_blank_seq[:pos] + [a3m_line] + _blank_seq[pos + 1 :])
                    )
            pos += 1
    return "\n".join(a3m_lines_combined)


def get_msa_and_templates(
    jobname: str,
    query_sequences: Union[str, List[str]],
    result_dir: Path,
    msa_mode: str,
    use_templates: bool,
    custom_template_path: str,
    pair_mode: str,
    host_url: str = DEFAULT_API_SERVER,
) -> Tuple[
    Optional[List[str]], Optional[List[str]], List[str], List[int], List[Dict[str, Any]]
]:
    from colabfold.colabfold import run_mmseqs2

    use_env = msa_mode == "mmseqs2_uniref_env"
    if isinstance(query_sequences, str): query_sequences = [query_sequences]

    # remove duplicates before searching
    query_seqs_unique = []
    for x in query_sequences:
        if x not in query_seqs_unique:
            query_seqs_unique.append(x)

    # determine how many times is each sequence is used
    query_seqs_cardinality = [0] * len(query_seqs_unique)
    for seq in query_sequences:
        seq_idx = query_seqs_unique.index(seq)
        query_seqs_cardinality[seq_idx] += 1

    # get template features
    template_features = []
    if use_templates:
        a3m_lines_mmseqs2, template_paths = run_mmseqs2(
            query_seqs_unique,
            str(result_dir.joinpath(jobname)),
            use_env,
            use_templates=True,
            host_url=host_url,
        )
        if custom_template_path is not None:
            template_paths = {}
            for index in range(0, len(query_seqs_unique)):
                template_paths[index] = custom_template_path
        if template_paths is None:
            logger.info("No template detected")
            for index in range(0, len(query_seqs_unique)):
                template_feature = mk_mock_template(query_seqs_unique[index])
                template_features.append(template_feature)
        else:
            for index in range(0, len(query_seqs_unique)):
                if template_paths[index] is not None:
                    template_feature = mk_template(
                        a3m_lines_mmseqs2[index],
                        template_paths[index],
                        query_seqs_unique[index],
                    )
                    if len(template_feature["template_domain_names"]) == 0:
                        template_feature = mk_mock_template(query_seqs_unique[index])
                        logger.info(f"Sequence {index} found no templates")
                    else:
                        logger.info(
                            f"Sequence {index} found templates: {template_feature['template_domain_names'].astype(str).tolist()}"
                        )
                else:
                    template_feature = mk_mock_template(query_seqs_unique[index])
                    logger.info(f"Sequence {index} found no templates")

                template_features.append(template_feature)
    else:
        for index in range(0, len(query_seqs_unique)):
            template_feature = mk_mock_template(query_seqs_unique[index])
            template_features.append(template_feature)

    if len(query_sequences) == 1:
        pair_mode = "none"

    if pair_mode == "none" or pair_mode == "unpaired" or pair_mode == "unpaired_paired":
        if msa_mode == "single_sequence":
            a3m_lines = []
            num = 101
            for i, seq in enumerate(query_seqs_unique):
                a3m_lines.append(f">{num + i}\n{seq}")
        else:
            # find normal a3ms
            a3m_lines = run_mmseqs2(
                query_seqs_unique,
                str(result_dir.joinpath(jobname)),
                use_env,
                use_pairing=False,
                host_url=host_url,
            )
    else:
        a3m_lines = None

    if msa_mode != "single_sequence" and (
        pair_mode == "paired" or pair_mode == "unpaired_paired"
    ):
        # find paired a3m if not a homooligomers
        if len(query_seqs_unique) > 1:
            paired_a3m_lines = run_mmseqs2(
                query_seqs_unique,
                str(result_dir.joinpath(jobname)),
                use_env,
                use_pairing=True,
                host_url=host_url,
            )
        else:
            # homooligomers
            num = 101
            paired_a3m_lines = []
            for i in range(0, query_seqs_cardinality[0]):
                paired_a3m_lines.append(f">{num+i}\n{query_seqs_unique[0]}\n")
    else:
        paired_a3m_lines = None

    return (
        a3m_lines,
        paired_a3m_lines,
        query_seqs_unique,
        query_seqs_cardinality,
        template_features,
    )


def build_monomer_feature(
    sequence: str, unpaired_msa: str, template_features: Dict[str, Any]
):
    msa = pipeline.parsers.parse_a3m(unpaired_msa)
    # gather features
    return {
        **pipeline.make_sequence_features(
            sequence=sequence, description="none", num_res=len(sequence)
        ),
        **pipeline.make_msa_features([msa]),
        **template_features,
    }


def build_multimer_feature(paired_msa: str) -> Dict[str, ndarray]:
    parsed_paired_msa = pipeline.parsers.parse_a3m(paired_msa)
    return {
        f"{k}_all_seq": v
        for k, v in pipeline.make_msa_features([parsed_paired_msa]).items()
    }


def process_multimer_features(
    features_for_chain: Dict[str, Dict[str, ndarray]]
) -> Dict[str, ndarray]:
    all_chain_features = {}
    for chain_id, chain_features in features_for_chain.items():
        all_chain_features[chain_id] = pipeline_multimer.convert_monomer_features(
            chain_features, chain_id
        )

    all_chain_features = pipeline_multimer.add_assembly_features(all_chain_features)
    # np_example = feature_processing.pair_and_merge(
    #    all_chain_features=all_chain_features, is_prokaryote=is_prokaryote)
    feature_processing.process_unmerged_features(all_chain_features)
    np_chains_list = list(all_chain_features.values())
    # noinspection PyProtectedMember
    pair_msa_sequences = not feature_processing._is_homomer_or_monomer(np_chains_list)
    chains = list(np_chains_list)
    chain_keys = chains[0].keys()
    updated_chains = []
    for chain_num, chain in enumerate(chains):
        new_chain = {k: v for k, v in chain.items() if "_all_seq" not in k}
        for feature_name in chain_keys:
            if feature_name.endswith("_all_seq"):
                feats_padded = msa_pairing.pad_features(
                    chain[feature_name], feature_name
                )
                new_chain[feature_name] = feats_padded
        new_chain["num_alignments_all_seq"] = np.asarray(
            len(np_chains_list[chain_num]["msa_all_seq"])
        )
        updated_chains.append(new_chain)
    np_chains_list = updated_chains
    np_chains_list = feature_processing.crop_chains(
        np_chains_list,
        msa_crop_size=feature_processing.MSA_CROP_SIZE,
        pair_msa_sequences=pair_msa_sequences,
        max_templates=feature_processing.MAX_TEMPLATES,
    )
    # merge_chain_features crashes if there are additional features only present in one chain
    # remove all features that are not present in all chains
    common_features = set([*np_chains_list[0]]).intersection(*np_chains_list)
    np_chains_list = [
        {key: value for (key, value) in chain.items() if key in common_features}
        for chain in np_chains_list
    ]
    np_example = feature_processing.msa_pairing.merge_chain_features(
        np_chains_list=np_chains_list,
        pair_msa_sequences=pair_msa_sequences,
        max_templates=feature_processing.MAX_TEMPLATES,
    )
    np_example = feature_processing.process_final(np_example)

    # Pad MSA to avoid zero-sized extra_msa.
    np_example = pipeline_multimer.pad_msa(np_example, min_num_seq=512)
    return np_example


def pair_msa(
    query_seqs_unique: List[str],
    query_seqs_cardinality: List[int],
    paired_msa: Optional[List[str]],
    unpaired_msa: Optional[List[str]],
) -> str:
    if paired_msa is None and unpaired_msa is not None:
        a3m_lines = pad_sequences(
            unpaired_msa, query_seqs_unique, query_seqs_cardinality
        )
    elif paired_msa is not None and unpaired_msa is not None:
        a3m_lines = (
            pair_sequences(paired_msa, query_seqs_unique, query_seqs_cardinality)
            + "\n"
            + pad_sequences(unpaired_msa, query_seqs_unique, query_seqs_cardinality)
        )
    elif paired_msa is not None and unpaired_msa is None:
        a3m_lines = pair_sequences(
            paired_msa, query_seqs_unique, query_seqs_cardinality
        )
    else:
        raise ValueError(f"Invalid pairing")
    return a3m_lines


def generate_input_feature(
    query_seqs_unique: List[str],
    query_seqs_cardinality: List[int],
    unpaired_msa: List[str],
    paired_msa: List[str],
    template_features: List[Dict[str, Any]],
    is_complex: bool,
    model_type: str,
) -> Tuple[Dict[str, Any], Dict[str, str]]:
    from colabfold.colabfold import chain_break

    input_feature = {}
    domain_names = {}
    if is_complex and "ptm" in model_type:

        full_sequence = ""
        Ls = []
        for sequence_index, sequence in enumerate(query_seqs_unique):
            for cardinality in range(0, query_seqs_cardinality[sequence_index]):
                full_sequence += sequence
                Ls.append(len(sequence))

        # bugfix
        a3m_lines = f">0\n{full_sequence}\n"
        a3m_lines += pair_msa(query_seqs_unique, query_seqs_cardinality, paired_msa, unpaired_msa)        

        input_feature = build_monomer_feature(full_sequence, a3m_lines, mk_mock_template(full_sequence))
        input_feature["residue_index"] = chain_break(input_feature["residue_index"], Ls)
        input_feature["asym_id"] = np.array([int(n) for n, l in enumerate(Ls) for _ in range(0, l)])
        if any(
            [
                template != b"none"
                for i in template_features
                for template in i["template_domain_names"]
            ]
        ):
            logger.warning(
                "alphafold2_ptm complex does not consider templates. Chose multimer model-type for template support."
            )

    else:
        features_for_chain = {}
        chain_cnt = 0
        # for each unique sequence
        for sequence_index, sequence in enumerate(query_seqs_unique):
            
            # get unpaired msa
            if unpaired_msa is None:
                input_msa = f">{101 + sequence_index}\n{sequence}"
            else:
                input_msa = unpaired_msa[sequence_index]

            feature_dict = build_monomer_feature(
                sequence, input_msa, template_features[sequence_index])

            if "multimer" in model_type:
                # get paired msa
                if paired_msa is None:
                    input_msa = f">{101 + sequence_index}\n{sequence}"
                else:
                    input_msa = paired_msa[sequence_index]
                feature_dict.update(build_multimer_feature(input_msa))

            # for each copy
            for cardinality in range(0, query_seqs_cardinality[sequence_index]):
                features_for_chain[protein.PDB_CHAIN_IDS[chain_cnt]] = feature_dict
                chain_cnt += 1

        if "ptm" in model_type:
            input_feature = features_for_chain[protein.PDB_CHAIN_IDS[0]]
            domain_names = {
                protein.PDB_CHAIN_IDS[0]: [
                    name.decode("UTF-8")
                    for name in input_feature["template_domain_names"]
                    if name != b"none"
                ]
            }
        else:
            # combine features across all chains
            input_feature = process_multimer_features(features_for_chain)
            domain_names = {
                chain: [
                    name.decode("UTF-8")
                    for name in feature["template_domain_names"]
                    if name != b"none"
                ]
                for (chain, feature) in features_for_chain.items()
            }
    return (input_feature, domain_names)


def unserialize_msa(
    a3m_lines: List[str], query_sequence: Union[List[str], str]
) -> Tuple[
    Optional[List[str]],
    Optional[List[str]],
    List[str],
    List[int],
    List[Dict[str, Any]],
]:
    a3m_lines = a3m_lines[0].replace("\x00", "").splitlines()
    if not a3m_lines[0].startswith("#") or len(a3m_lines[0][1:].split("\t")) != 2:
        assert isinstance(query_sequence, str)
        return (
            ["\n".join(a3m_lines)],
            None,
            [query_sequence],
            [1],
            [mk_mock_template(query_sequence)],
        )

    if len(a3m_lines) < 3:
        raise ValueError(f"Unknown file format a3m")
    tab_sep_entries = a3m_lines[0][1:].split("\t")
    query_seq_len = tab_sep_entries[0].split(",")
    query_seq_len = list(map(int, query_seq_len))
    query_seqs_cardinality = tab_sep_entries[1].split(",")
    query_seqs_cardinality = list(map(int, query_seqs_cardinality))
    is_homooligomer = (
        True if len(query_seq_len) == 1 and query_seqs_cardinality[0] > 1 else False
    )
    is_single_protein = (
        True if len(query_seq_len) == 1 and query_seqs_cardinality[0] == 1 else False
    )
    query_seqs_unique = []
    prev_query_start = 0
    # we store the a3m with cardinality of 1
    for n, query_len in enumerate(query_seq_len):
        query_seqs_unique.append(
            a3m_lines[2][prev_query_start : prev_query_start + query_len]
        )
        prev_query_start += query_len
    paired_msa = [""] * len(query_seq_len)
    unpaired_msa = [""] * len(query_seq_len)
    already_in = dict()
    for i in range(1, len(a3m_lines), 2):
        header = a3m_lines[i]
        seq = a3m_lines[i + 1]
        if (header, seq) in already_in:
            continue
        already_in[(header, seq)] = 1
        has_amino_acid = [False] * len(query_seq_len)
        seqs_line = []
        prev_pos = 0
        for n, query_len in enumerate(query_seq_len):
            paired_seq = ""
            curr_seq_len = 0
            for pos in range(prev_pos, len(seq)):
                if curr_seq_len == query_len:
                    prev_pos = pos
                    break
                paired_seq += seq[pos]
                if seq[pos].islower():
                    continue
                if seq[pos] != "-":
                    has_amino_acid[n] = True
                curr_seq_len += 1
            seqs_line.append(paired_seq)

        # is sequence is paired add them to output
        if (
            not is_single_protein
            and not is_homooligomer
            and sum(has_amino_acid) == len(query_seq_len)
        ):
            header_no_faster = header.replace(">", "")
            header_no_faster_split = header_no_faster.split("\t")
            for j in range(0, len(seqs_line)):
                paired_msa[j] += ">" + header_no_faster_split[j] + "\n"
                paired_msa[j] += seqs_line[j] + "\n"
        else:
            for j, seq in enumerate(seqs_line):
                if has_amino_acid[j]:
                    unpaired_msa[j] += header + "\n"
                    unpaired_msa[j] += seq + "\n"
    if is_homooligomer:
        # homooligomers
        num = 101
        paired_msa = [""] * query_seqs_cardinality[0]
        for i in range(0, query_seqs_cardinality[0]):
            paired_msa[i] = ">" + str(num + i) + "\n" + query_seqs_unique[0] + "\n"
    if is_single_protein:
        paired_msa = None
    template_features = []
    for query_seq in query_seqs_unique:
        template_feature = mk_mock_template(query_seq)
        template_features.append(template_feature)

    return (
        unpaired_msa,
        paired_msa,
        query_seqs_unique,
        query_seqs_cardinality,
        template_features,
    )

def msa_to_str(
    unpaired_msa: List[str],
    paired_msa: List[str],
    query_seqs_unique: List[str],
    query_seqs_cardinality: List[int],
) -> str:
    msa = "#" + ",".join(map(str, map(len, query_seqs_unique))) + "\t"
    msa += ",".join(map(str, query_seqs_cardinality)) + "\n"
    # build msa with cardinality of 1, it makes it easier to parse and manipulate
    query_seqs_cardinality = [1 for _ in query_seqs_cardinality]
    msa += pair_msa(query_seqs_unique, query_seqs_cardinality, paired_msa, unpaired_msa)
    return msa

def run(
    queries: List[Tuple[str, Union[str, List[str]], Optional[List[str]]]],
    result_dir: Union[str, Path],
    num_models: int,
    is_complex: bool,
    num_recycles: Optional[int] = None,
    recycle_early_stop_tolerance: Optional[float] = None,
    model_order: List[int] = [1,2,3,4,5],
    num_ensemble: int = 1,
    model_type: str = "auto",
    msa_mode: str = "mmseqs2_uniref_env",
    use_templates: bool = False,
    custom_template_path: str = None,
    num_relax: int = 0,
    keep_existing_results: bool = True,
    rank_by: str = "auto",
    pair_mode: str = "unpaired_paired",
    data_dir: Union[str, Path] = default_data_dir,
    host_url: str = DEFAULT_API_SERVER,
    random_seed: int = 0,
    num_seeds: int = 1,
    recompile_padding: float = 1.1,
    zip_results: bool = False,
    prediction_callback: Callable[[Any, Any, Any, Any, Any], Any] = None,
    save_single_representations: bool = False,
    save_pair_representations: bool = False,
    save_all: bool = False,
    use_dropout: bool = False,
    use_gpu_relax: bool = False,
    stop_at_score: float = 100,
    stop_at_score_below: float = 0,
    dpi: int = 200,
    max_seq: Optional[int] = None,
    max_extra_seq: Optional[int] = None,
    feature_dict_callback: Callable[[Any], Any] = None,
    **kwargs
):
    # check what device is available
    import jax
    try:
        logging.disable(logging.CRITICAL)
        # check if TPU is available
        import jax.tools.colab_tpu
        jax.tools.colab_tpu.setup_tpu()
        logging.disable(logging.NOTSET)
        logger.info('Running on TPU')
        DEVICE = "tpu"
        use_gpu_relax = False
    except:
        if jax.local_devices()[0].platform == 'cpu':
            logger.info("WARNING: no GPU detected, will be using CPU")
            DEVICE = "cpu"
            use_gpu_relax = False
        else:
            import tensorflow as tf
            logger.info('Running on GPU')
            DEVICE = "gpu"
            # disable GPU on tensorflow
            tf.config.set_visible_devices([], 'GPU')

    from alphafold.notebooks.notebook_utils import get_pae_json
    from colabfold.alphafold.models import load_models_and_params
    from colabfold.colabfold import plot_paes, plot_plddts
    from colabfold.plot import plot_msa_v2

    data_dir = Path(data_dir)
    result_dir = Path(result_dir)
    result_dir.mkdir(exist_ok=True)
    model_type = set_model_type(is_complex, model_type)

    # determine model extension
    if   model_type == "alphafold2_multimer_v1": model_suffix = "_multimer"
    elif model_type == "alphafold2_multimer_v2": model_suffix = "_multimer_v2"
    elif model_type == "alphafold2_multimer_v3": model_suffix = "_multimer_v3"
    elif model_type == "alphafold2_ptm":         model_suffix = "_ptm"
    else: raise ValueError(f"Unknown model_type {model_type}")

    # backward-compatibility with old options
    old_names = {"MMseqs2 (UniRef+Environmental)":"mmseqs2_uniref_env",
                 "MMseqs2 (UniRef only)":"mmseqs2_uniref",
                 "unpaired+paired":"unpaired_paired"}
    msa_mode   = old_names.get(msa_mode,msa_mode)
    pair_mode  = old_names.get(pair_mode,pair_mode)
    feature_dict_callback = kwargs.pop("input_features_callback", feature_dict_callback)
    use_dropout           = kwargs.pop("training", use_dropout)
    use_cluster_profile   = kwargs.pop("use_cluster_profile", None)
    use_fuse              = kwargs.pop("use_fuse", True)
    use_bfloat16          = kwargs.pop("use_bfloat16", True)
    max_msa               = kwargs.pop("max_msa",None)
    if max_msa is not None:
        max_seq, max_extra_seq = [int(x) for x in max_msa.split(":")]

    if kwargs.pop("use_amber", False) and num_relax == 0: 
        num_relax = num_models * num_seeds

    if len(kwargs) > 0:
        print(f"WARNING: the following options are not being used: {kwargs}")

    # decide how to rank outputs
    if rank_by == "auto":
        # score complexes by ptmscore and sequences by plddt
        rank_by = "plddt" if not is_complex else "ptmscore"
        rank_by = (
            "multimer"
            if is_complex and model_type.startswith("alphafold2_multimer")
            else rank_by
        )

    # Record the parameters of this run
    config = {
        "num_queries": len(queries),
        "use_templates": use_templates,
        "num_relax": num_relax,
        "msa_mode": msa_mode,
        "model_type": model_type,
        "num_models": num_models,
        "num_recycles": num_recycles,
        "recycle_early_stop_tolerance": recycle_early_stop_tolerance,
        "num_ensemble": num_ensemble,
        "model_order": model_order,
        "keep_existing_results": keep_existing_results,
        "rank_by": rank_by,
        "max_seq": max_seq,
        "max_extra_seq": max_extra_seq,
        "pair_mode": pair_mode,
        "host_url": host_url,
        "stop_at_score": stop_at_score,
        "stop_at_score_below": stop_at_score_below,
        "random_seed": random_seed,
        "num_seeds": num_seeds,
        "recompile_padding": recompile_padding,
        "commit": get_commit(),
        "use_dropout": use_dropout,
        "use_cluster_profile": use_cluster_profile,
        "use_fuse": use_fuse,
        "use_bfloat16":use_bfloat16,
        "version": importlib_metadata.version("colabfold"),
    }
    config_out_file = result_dir.joinpath("config.json")
    config_out_file.write_text(json.dumps(config, indent=4))
    use_env = "env" in msa_mode
    use_msa = "mmseqs2" in msa_mode
    use_amber = num_relax > 0

    bibtex_file = write_bibtex(
        model_type, use_msa, use_env, use_templates, use_amber, result_dir
    )

    if custom_template_path is not None:
        mk_hhsearch_db(custom_template_path)

    crop_len = 0
    ranks, metrics = [],[]
    first_job = True
    for job_number, (raw_jobname, query_sequence, a3m_lines) in enumerate(queries):
        jobname = safe_filename(raw_jobname)
        
        #######################################
        # check if job has already finished
        #######################################
        # In the colab version and with --zip we know we're done when a zip file has been written
        result_zip = result_dir.joinpath(jobname).with_suffix(".result.zip")
        if keep_existing_results and result_zip.is_file():
            logger.info(f"Skipping {jobname} (result.zip)")
            continue
        # In the local version we use a marker file
        is_done_marker = result_dir.joinpath(jobname + ".done.txt")
        if keep_existing_results and is_done_marker.is_file():
            logger.info(f"Skipping {jobname} (already done)")
            continue

        query_sequence_len = len("".join(query_sequence))
        logger.info(f"Query {job_number + 1}/{len(queries)}: {jobname} (length {query_sequence_len})")

        ###########################################
        # generate MSA (a3m_lines) and templates
        ###########################################
        try:
            if use_templates or a3m_lines is None:
                (unpaired_msa, paired_msa, query_seqs_unique, query_seqs_cardinality, template_features) \
                = get_msa_and_templates(jobname, query_sequence, result_dir, msa_mode, use_templates, 
                    custom_template_path, pair_mode, host_url)
            if a3m_lines is not None:
                (unpaired_msa, paired_msa, query_seqs_unique, query_seqs_cardinality, template_features_) \
                = unserialize_msa(a3m_lines, query_sequence)
                if not use_templates: template_features = template_features_

            # save a3m
            msa = msa_to_str(unpaired_msa, paired_msa, query_seqs_unique, query_seqs_cardinality)
            result_dir.joinpath(f"{jobname}.a3m").write_text(msa)
                
        except Exception as e:
            logger.exception(f"Could not get MSA/templates for {jobname}: {e}")
            continue
        
        #######################
        # generate features
        #######################
        try:
            (feature_dict, domain_names) \
            = generate_input_feature(query_seqs_unique, query_seqs_cardinality, unpaired_msa, paired_msa,
                                     template_features, is_complex, model_type)
            
            # to allow display of MSA info during colab/chimera run (thanks tomgoddard)
            if feature_dict_callback is not None:
                feature_dict_callback(feature_dict)
        
        except Exception as e:
            logger.exception(f"Could not generate input features {jobname}: {e}")
            continue
        
        ######################
        # predict structures
        ######################
        try:
            # get list of lengths
            query_sequence_len_array = [
                len(query_seqs_unique[i])
                for i, cardinality in enumerate(query_seqs_cardinality)
                for _ in range(0, cardinality)
            ]

            # only use padding if we have more than one sequence
            if sum(query_sequence_len_array) > crop_len:
                crop_len = math.ceil(sum(query_sequence_len_array) * recompile_padding)

            # prep model and params
            if first_job:            
                
                # if one job input adjust max settings
                if len(queries) == 1:
                    
                    # get number of sequences
                    if "msa_mask" in feature_dict:
                        num_seqs = int(sum(feature_dict["msa_mask"].max(-1) == 1))
                    else:
                        num_seqs = int(len(feature_dict["msa"]))

                    # get max settings
                    # 512 5120  = alphafold (models 1,3,4)
                    # 512 1024  = alphafold (models 2,5)
                    # 508 2048  = alphafold-multimer (v3, models 1,2,3)
                    # 508 1152  = alphafold-multimer (v3, models 4,5)
                    # 252 1152  = alphafold-multimer (v1, v2)
                    set_if = lambda x,y: y if x is None else x
                    if model_type in ["alphafold2_multimer_v1","alphafold2_multimer_v2"]:
                        (max_seq, max_extra_seq) = (set_if(max_seq,252), set_if(max_extra_seq,1152))
                    elif model_type == "alphafold2_multimer_v3":
                        (max_seq, max_extra_seq) = (set_if(max_seq,508), set_if(max_extra_seq,2048))
                    else:
                        (max_seq, max_extra_seq) = (set_if(max_seq,512), set_if(max_extra_seq,5120))
                        if use_templates: num_seqs = num_seqs + 4
                    
                    # adjust max settings
                    max_seq = min(num_seqs, max_seq)
                    max_extra_seq = max(min(num_seqs - max_seq, max_extra_seq), 1)
                    logger.info(f"Setting max_seq={max_seq}, max_extra_seq={max_extra_seq}")

                logging.disable(logging.CRITICAL)
                model_runner_and_params = load_models_and_params(
                    num_models=num_models,
                    use_templates=use_templates,
                    num_recycles=num_recycles,
                    num_ensemble=num_ensemble,
                    model_order=model_order,
                    model_suffix=model_suffix,
                    data_dir=data_dir,
                    stop_at_score=stop_at_score,
                    rank_by=rank_by,
                    use_dropout=use_dropout,
                    max_seq=max_seq,
                    max_extra_seq=max_extra_seq,
                    use_cluster_profile=use_cluster_profile,
                    recycle_early_stop_tolerance=recycle_early_stop_tolerance,
                    use_fuse=use_fuse,
                    use_bfloat16=use_bfloat16,
                )
                logging.disable(logging.NOTSET)
<<<<<<< HEAD
                first_job = False
=======
>>>>>>> ad0cc446

            results = predict_structure(
                prefix=jobname,
                result_dir=result_dir,
                feature_dict=feature_dict,
                is_complex=is_complex,
                use_templates=use_templates,
                sequences_lengths=query_sequence_len_array,
                crop_len=crop_len,
                model_type=model_type,
                model_runner_and_params=model_runner_and_params,
                num_relax=num_relax,
                rank_by=rank_by,
                stop_at_score=stop_at_score,
                stop_at_score_below=stop_at_score_below,
                prediction_callback=prediction_callback,
                use_gpu_relax=use_gpu_relax,
                random_seed=random_seed,
                num_seeds=num_seeds,
                save_all=save_all,
                save_single_representations=save_single_representations,
                save_pair_representations=save_pair_representations,
            )
            result_files = results["result_files"]
            ranks.append(results["rank"])
            metrics.append(results["metric"])

        except RuntimeError as e:
            # This normally happens on OOM. TODO: Filter for the specific OOM error message
            logger.error(f"Could not predict {jobname}. Not Enough GPU memory? {e}")
            continue

        ###############
        # save plots
        ###############

        # make msa plot
        msa_plot = plot_msa_v2(feature_dict, dpi=dpi)
        coverage_png = result_dir.joinpath(f"{jobname}_coverage.png")
        msa_plot.savefig(str(coverage_png), bbox_inches='tight')
        msa_plot.close()
        result_files.append(coverage_png)

        # load the scores
        scores = []
        for r in results["rank"][:5]:
            scores_file = result_dir.joinpath(f"{jobname}_scores_{r}.json")
            with scores_file.open("r") as handle:
                scores.append(json.load(handle))
        
        # write alphafold-db format (pAE)
        af_pae_file = result_dir.joinpath(f"{jobname}_predicted_aligned_error_v1.json")
        af_pae_file.write_text(json.dumps({
            "predicted_aligned_error":scores[0]["pae"],
            "max_predicted_aligned_error":scores[0]["max_pae"]}))
        result_files.append(af_pae_file)
        
        # make pAE plots
        paes_plot = plot_paes([np.asarray(x["pae"]) for x in scores],
            Ls=query_sequence_len_array, dpi=dpi)
        pae_png = result_dir.joinpath(f"{jobname}_pae.png")
        paes_plot.savefig(str(pae_png), bbox_inches='tight')
        paes_plot.close()
        result_files.append(pae_png)

        # make pLDDT plot
        plddt_plot = plot_plddts([np.asarray(x["plddt"]) for x in scores],
            Ls=query_sequence_len_array, dpi=dpi)
        plddt_png = result_dir.joinpath(f"{jobname}_plddt.png")
        plddt_plot.savefig(str(plddt_png), bbox_inches='tight')
        plddt_plot.close()
        result_files.append(plddt_png)

        if use_templates:
            templates_file = result_dir.joinpath(f"{jobname}_template_domain_names.json")
            templates_file.write_text(json.dumps(domain_names))
            result_files.append(templates_file)

        result_files.append(result_dir.joinpath(jobname + ".a3m"))
        result_files += [bibtex_file, config_out_file]

        if zip_results:
            with zipfile.ZipFile(result_zip, "w") as result_zip:
                for file in result_files:
                    result_zip.write(file, arcname=file.name)
            
            # Delete only after the zip was successful, and also not the bibtex and config because we need those again
            for file in result_files[:-2]:
                file.unlink()
        else:
            is_done_marker.touch()

    logger.info("Done")
    return {"rank":ranks,"metric":metrics}

def set_model_type(is_complex: bool, model_type: str) -> str:
    # backward-compatibility with old options
    old_names = {"AlphaFold2-multimer-v1":"alphafold2_multimer_v1",
                 "AlphaFold2-multimer-v2":"alphafold2_multimer_v2",
                 "AlphaFold2-multimer-v3":"alphafold2_multimer_v3",
                 "AlphaFold2-ptm":"alphafold2_ptm"}
    model_type = old_names.get(model_type, model_type)
    if model_type == "auto" and is_complex:
        model_type = "alphafold2_multimer_v3"
    elif model_type == "auto" and not is_complex:
        model_type = "alphafold2_ptm"
    return model_type

def main():
    parser = ArgumentParser()
    parser.add_argument(
        "input",
        default="input",
        help="Can be one of the following: "
        "Directory with fasta/a3m files, a csv/tsv file, a fasta file or an a3m file",
    )
    parser.add_argument("results", help="Directory to write the results to")

    # Main performance parameter
    parser.add_argument(
        "--stop-at-score",
        help="Compute models until plddt (single chain) or ptmscore (complex) > threshold is reached. "
        "This can make colabfold much faster by only running the first model for easy queries.",
        type=float,
        default=100,
    )
    parser.add_argument(
        "--stop-at-score-below",
        help="Stop to compute structures if plddt (single chain) or ptmscore (complex) < threshold. "
        "This can make colabfold much faster by skipping sequences that do not generate good scores.",
        type=float,
        default=0,
    )

    parser.add_argument(
        "--num-recycle",
        help="Number of prediction recycles."
        "Increasing recycles can improve the quality but slows down the prediction.",
        type=int,
        default=None,
    )
    parser.add_argument(
        "--recycle-early-stop-tolerance",
        help="Specify convergence criteria."
        "Run until the distance between recycles is within specified value.",
        type=float,
        default=None,
    )

    parser.add_argument(
        "--num-ensemble",
        help="Number of ensembles."
        "The trunk of the network is run multiple times with different random choices for the MSA cluster centers.",
        type=int,
        default=1,
    )
    parser.add_argument(
        "--num-seeds",
        help="Number of seeds to try. Will iterate from range(random_seed, random_seed+num_seeds)."
        ".",
        type=int,
        default=1,
    )
    parser.add_argument(
        "--random-seed",
        help="Changing the seed for the random number generator can result in different structure predictions.",
        type=int,
        default=0,
    )

    parser.add_argument("--num-models", type=int, default=5, choices=[1, 2, 3, 4, 5])
    parser.add_argument(
        "--recompile-padding",
        type=float,
        default=1.1,
        help="Whenever the input length changes, the model needs to be recompiled, which is slow. "
        "We pad sequences by this factor, so we can e.g. compute sequence from length 100 to 110 without recompiling. "
        "The prediction will become marginally slower for the longer input, "
        "but overall performance increases due to not recompiling. "
        "Set to 1 to disable.",
    )
    parser.add_argument("--model-order", default="1,2,3,4,5", type=str)
    parser.add_argument("--host-url", default=DEFAULT_API_SERVER)
    parser.add_argument("--data")
    parser.add_argument(
        "--msa-mode",
        default="mmseqs2_uniref_env",
        choices=[
            "mmseqs2_uniref_env",
            "mmseqs2_uniref",
            "single_sequence",
        ],
        help="Using an a3m file as input overwrites this option",
    )
    parser.add_argument(
        "--model-type",
        help="predict strucutre/complex using the following model."
        'Auto will pick "alphafold2_ptm" for structure predictions and "alphafold2_multimer_v3" for complexes.',
        type=str,
        default="auto",
        choices=[
            "auto",
            "alphafold2_ptm",
            "alphafold2_multimer_v1",
            "alphafold2_multimer_v2",
            "alphafold2_multimer_v3",
        ],
    )
    parser.add_argument(
        "--amber",
        default=False,
        action="store_true",
        help="Use amber for structure refinement."
        "To control number of top ranked structures are relaxed set --num-relax.",
    )
    parser.add_argument(
        "--num-relax",
        help="specify how many of the top ranked structures to relax using amber.",
        type=int,
        default=0,
    )

    parser.add_argument(
        "--templates", default=False, action="store_true", help="Use templates from pdb"
    )
    parser.add_argument(
        "--custom-template-path",
        type=str,
        default=None,
        help="Directory with pdb files to be used as input",
    )
    parser.add_argument(
        "--rank",
        help="rank models by auto, plddt or ptmscore",
        type=str,
        default="auto",
        choices=["auto", "plddt", "ptmscore", "multimer"],
    )
    parser.add_argument(
        "--pair-mode",
        help="rank models by auto, unpaired, paired, unpaired_paired",
        type=str,
        default="unpaired_paired",
        choices=["unpaired", "paired", "unpaired_paired"],
    )
    parser.add_argument(
        "--sort-queries-by",
        help="sort queries by: none, length, random",
        type=str,
        default="length",
        choices=["none", "length", "random"],
    )
    parser.add_argument(
        "--save-single-representations",
        default=False,
        action="store_true",
        help="saves the single representation embeddings of all models",
    )
    parser.add_argument(
        "--save-pair-representations",
        default=False,
        action="store_true",
        help="saves the pair representation embeddings of all models",
    )
    parser.add_argument(
        "--use-dropout",
        default=False,
        action="store_true",
        help="activate dropouts during inference to sample from uncertainity of the models",
    )
    parser.add_argument(
        "--max-seq",
        help="number of sequence clusters to use",
        type=int,
        default=None,
    )
    parser.add_argument(
        "--max-extra-seq",
        help="number of extra sequences to use",
        type=int,
        default=None,
    )
    parser.add_argument(
        "--max-msa",
        help="defines: `max-seq:max-extra-seq` number of sequences to use",
        type=str,
        default=None,
    )
    parser.add_argument(
        "--zip",
        default=False,
        action="store_true",
        help="zip all results into one <jobname>.result.zip and delete the original files",
    )
    parser.add_argument(
        "--use-gpu-relax",
        default=False,
        action="store_true",
        help="run amber on GPU instead of CPU",
    )
    parser.add_argument(
        "--save-all",
        default=False,
        action="store_true",
        help="save ALL raw outputs from model to a pickle file",
    )
    parser.add_argument(
        "--overwrite-existing-results", default=False, action="store_true"
    )

    args = parser.parse_args()

    setup_logging(Path(args.results).joinpath("log.txt"))

    version = importlib_metadata.version("colabfold")
    commit = get_commit()
    if commit:
        version += f" ({commit})"

    logger.info(f"Running colabfold {version}")

    data_dir = Path(args.data or default_data_dir)

    queries, is_complex = get_queries(args.input, args.sort_queries_by)
    model_type = set_model_type(is_complex, args.model_type)
        
    download_alphafold_params(model_type, data_dir)
    uses_api = any((query[2] is None for query in queries))
    if uses_api and args.host_url == DEFAULT_API_SERVER:
        print(ACCEPT_DEFAULT_TERMS, file=sys.stderr)

    model_order = [int(i) for i in args.model_order.split(",")]

    assert 1 <= args.recompile_padding, "Can't apply negative padding"

    # backward compatibility
    if args.amber and args.num_relax == 0:
        args.num_relax = args.num_models * args.num_seeds

    run(
        queries=queries,
        result_dir=args.results,
        use_templates=args.templates,
        custom_template_path=args.custom_template_path,
        num_relax=args.num_relax,
        msa_mode=args.msa_mode,
        model_type=model_type,
        num_models=args.num_models,
        num_recycles=args.num_recycle,
        recycle_early_stop_tolerance=args.recycle_early_stop_tolerance,
        num_ensemble=args.num_ensemble,
        model_order=model_order,
        is_complex=is_complex,
        keep_existing_results=not args.overwrite_existing_results,
        rank_by=args.rank,
        pair_mode=args.pair_mode,
        data_dir=data_dir,
        host_url=args.host_url,
        random_seed=args.random_seed,
        num_seeds=args.num_seeds,
        stop_at_score=args.stop_at_score,
        recompile_padding=args.recompile_padding,
        zip_results=args.zip,
        save_single_representations=args.save_single_representations,
        save_pair_representations=args.save_pair_representations,
        use_dropout=args.use_dropout,
        max_seq=args.max_seq,
        max_extra_seq=args.max_extra_seq,
        max_msa=args.max_msa,
        use_gpu_relax = args.use_gpu_relax,
        stop_at_score_below=args.stop_at_score_below,
        save_all=args.save_all,
    )

if __name__ == "__main__":
    main()<|MERGE_RESOLUTION|>--- conflicted
+++ resolved
@@ -1442,11 +1442,7 @@
                     use_bfloat16=use_bfloat16,
                 )
                 logging.disable(logging.NOTSET)
-<<<<<<< HEAD
                 first_job = False
-=======
->>>>>>> ad0cc446
-
             results = predict_structure(
                 prefix=jobname,
                 result_dir=result_dir,
